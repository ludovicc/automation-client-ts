--- conflicted
+++ resolved
@@ -1,13 +1,11 @@
-<<<<<<< HEAD
-
-import { Group, ParameterType } from "../../metadata/automationMetadata";
-=======
-import { ParameterType } from "../../metadata/automationMetadata";
+import {
+    Group,
+    ParameterType,
+} from "../../metadata/automationMetadata";
 import {
     registerCommand,
     registerEvent,
 } from "../../scan";
->>>>>>> 073a806a
 
 export interface BaseParameter {
     readonly pattern: RegExp;
@@ -25,7 +23,7 @@
 
 export interface Parameter extends BaseParameter {
     readonly name: string;
-    readonly default?: string;
+    // readonly default?: string;
 }
 
 function set_metadata(obj: any, key: string, value: any) {
