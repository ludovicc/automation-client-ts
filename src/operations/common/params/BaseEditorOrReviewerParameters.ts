import { Parameters } from "../../../decorators";
import { MappedRepoParameters } from "./MappedRepoParameters";
import { TargetsParams } from "./TargetsParams";

/**
 * Contract for all editor or reviewer parameters
 */
export interface EditorOrReviewerParameters {

    /**
     * Describe target repos
     */
    targets: TargetsParams;
}

/**
 * Superclass for all editor or reviewer parameters
 */
@Parameters()
export class BaseEditorOrReviewerParameters implements EditorOrReviewerParameters {

<<<<<<< HEAD
    constructor(public targets: GitHubTargetsParams = new MappedRepoParameters()) { }
=======
    constructor(public targets: TargetsParams = new MappedRepoParameters()) {}
>>>>>>> 9e4b62b2
}<|MERGE_RESOLUTION|>--- conflicted
+++ resolved
@@ -19,9 +19,5 @@
 @Parameters()
 export class BaseEditorOrReviewerParameters implements EditorOrReviewerParameters {
 
-<<<<<<< HEAD
-    constructor(public targets: GitHubTargetsParams = new MappedRepoParameters()) { }
-=======
     constructor(public targets: TargetsParams = new MappedRepoParameters()) {}
->>>>>>> 9e4b62b2
 }