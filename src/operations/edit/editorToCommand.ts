--- conflicted
+++ resolved
@@ -60,11 +60,7 @@
 function handleEditOneOrMany<PARAMS extends BaseEditorOrReviewerParameters>(pe: (params: PARAMS) => AnyProjectEditor,
                                                                             details: EditorCommandDetails): OnCommand<PARAMS> {
     return (ctx: HandlerContext, parameters: PARAMS) => {
-<<<<<<< HEAD
-        const credentials = { token: parameters.targets.githubToken };
-=======
         const credentials = parameters.targets.credentials;
->>>>>>> 9e4b62b2
         if (!!parameters.targets.repoRef) {
             return editOne(ctx, credentials,
                 pe(parameters),
