--- conflicted
+++ resolved
@@ -66,10 +66,6 @@
                                                                           name: string,
                                                                           details: ReviewerCommandDetails<PARAMS>): OnCommand<PARAMS> {
     return (ctx: HandlerContext, parameters: PARAMS) => {
-<<<<<<< HEAD
-        const credentials = { token: parameters.targets.githubToken };
-=======
->>>>>>> 9e4b62b2
         const repoFinder: RepoFinder = parameters.targets.repoRef ?
             () => Promise.resolve([parameters.targets.repoRef]) :
             details.repoFinder;
