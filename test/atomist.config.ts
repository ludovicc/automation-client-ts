--- conflicted
+++ resolved
@@ -1,7 +1,6 @@
 import { Configuration } from "../src/configuration";
 import { ingester, type } from "../src/ingesters";
 import { initMemoryMonitoring } from "../src/internal/util/memory";
-import { scanCommands } from "../src/scan";
 import { HelloWorld } from "./command/HelloWorld";
 import { CircleCIPayload } from "./event/circleIngester";
 import { GitLabPushPayload } from "./event/gitLabIngester";
@@ -19,13 +18,8 @@
     teamIds: "T1L0VDKJP",
     keywords: ["test", "automation"],
     commands: [
-<<<<<<< HEAD
-        ...scanCommands( ["**/metadata/addAtomistSpringAgent.js", "**/command/Search*.js"] ),
+        // ...scanCommands( ["**/metadata/addAtomistSpringAgent.js", "**/command/Search*.js"] ),
         HelloWorld,
-=======
-        // ...scanCommands( ["**/metadata/addAtomistSpringAgent.js", "**/command/Search*.js"] ),
-        githubOrg(HelloWorld, "atomisthqa"),
->>>>>>> 9e4b62b2
     ],
     events: [
         HelloCircle,
